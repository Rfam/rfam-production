"""
Copyright [2009-2017] EMBL-European Bioinformatics Institute
Licensed under the Apache License, Version 2.0 (the "License");
you may not use this file except in compliance with the License.
You may obtain a copy of the License at
     http://www.apache.org/licenses/LICENSE-2.0
Unless required by applicable law or agreed to in writing, software
distributed under the License is distributed on an "AS IS" BASIS,
WITHOUT WARRANTIES OR CONDITIONS OF ANY KIND, either express or implied.
See the License for the specific language governing permissions and
limitations under the License.
"""

"""
Description: A library of scripts and constants to support rfam_xml_dumper

TO DO: - Set release version and release date automatically
"""

import datetime

# -----------------------------------------------------------------------------

# MAIN XML Fields
DB_NAME = "Rfam"  # DB name
DB_DESC = "A database for non-protein coding RNA families"  # DB description
DB_RELEASE = "13.0"  # release version
# DB_REL_DATE = datetime.date.today()  # datetime.date.today()

# DELIMITERS
RNA_TYPE_DEL = ';'
AUTH_DEL = ','

# ENTRY TYPES
MOTIF = 'M'
CLAN = 'C'
FAMILY = 'F'
GENOME = 'G'
MATCH = 'R'


# 9606 - human
# 10090 - mouse
# 7955 - zebrafish
# 3702 - Arabidopsis thaliana
# 6239 - Caenorhabditis elegans
# 7227 - Drosophila melanogaster
# 559292 - Saccharomyces cerevisiae S288c
# 4896 - Schizosaccharomyces pombe
# 511145 - Escherichia coli str. K-12 substr. MG1655

# MODEL ORGANISMS - popular species
POPULAR_SPECIES = (
    '9606', '10090', '7955', '3702', '6239', '7227', '559292', '4896', '511145')


# RFAM SEARCH QUERIES
REL_FIELDS = "SELECT rfam_release, rfam_release_date FROM version"

# -------------------------------RFAM ACCESSIONS--------------------------

# FETCHING

CLAN_ACC = "SELECT clan_acc FROM clan"

MOTIF_ACC = "SELECT motif_acc FROM motif"

FAM_ACC = "SELECT rfam_acc FROM family"

GENOME_ACC = "SELECT upid FROM genome WHERE num_families > 0"


# ---------------------------------RFAM FIELDS----------------------------

# Select all family related fields joining tables to fetch pubmed,go and so ids
FAM_FIELDS = ("SELECT f.rfam_acc as id, f.rfam_id as name, f.description,"
              "f.author, f.number_of_species as num_species,"
              "f.number_3d_structures as num_3d_structures, f.num_seed,"
              "f.num_full, f.type as rna_type, f.created, f.updated,"
              "group_concat(distinct concat(dl.db_id,\':\',dl.db_link)) as dbxrefs,"
              "group_concat(distinct concat(fl.pmid)) as pmids\n"
              "FROM family f JOIN full_region fr USING (rfam_acc)\n"
              "JOIN database_link dl using (rfam_acc)\n"
              "JOIN family_literature_reference fl USING (rfam_acc)\n"
              "WHERE f.rfam_acc = \'%s\' AND fr.is_significant=1\n"
              "AND (dl.db_id like \'GO\' OR dl.db_id like \'SO\')\n"
              "GROUP BY f.rfam_acc, f.rfam_id, f.description, f.author, f.number_of_species,"
              "f.number_3d_structures, f.num_seed, f.num_full, f.type, f.created, f.updated")

# Fetching clan fields from the db
CLAN_FIELDS = """
              SELECT c.clan_acc as id, c.id as name, c.description, c.created,
              c.updated, c.author, count(*) as num_families
              FROM clan c, clan_membership cm
              WHERE c.clan_acc=cm.clan_acc
              AND c.clan_acc='%s'
              """

# Fetching clan fields from the db
MOTIF_FIELDS = """
               SELECT m.motif_acc as id, m.motif_id as name, m.description,
               m.created, m.updated, m.author
               FROM motif m
               WHERE m.motif_acc='%s'
               """

# Fetching genome fields from the db
GENOME_FIELDS = """
                SELECT g.upid as id, g.scientific_name as name, g.assembly_acc, g.description,
                g.total_length, tx.tax_string, g.ncbi_id, g.num_rfam_regions,g.num_families,
                g.common_name, g.assembly_name, g.assembly_level, g.created, g.updated
                FROM genome g, taxonomy tx
                WHERE g.ncbi_id=tx.ncbi_id
                AND g.upid='%s'
                """

FULL_REGION_FIELDS = """
    SELECT
    fr.rfamseq_acc, fr.seq_start, fr.seq_end, fr.cm_start, fr.cm_end, fr.evalue_score,
    fr.bit_score, fr.type as alignment_type, fr.truncated, fr.rfam_acc,
    f.rfam_id, f.type as rna_type, rs.description as rfamseq_acc_description
    FROM full_region fr, family f, genseq gs, rfamseq rs
    WHERE fr.rfamseq_acc=gs.rfamseq_acc
    AND gs.rfamseq_acc=rs.rfamseq_acc
    AND fr.rfam_acc=f.rfam_acc
    AND fr.is_significant=1
    AND fr.type='full'
    AND gs.upid = '%s'
    AND gs.version='14.0'
"""

FULL_REGION_SEEDS = """
    SELECT
    fr.rfamseq_acc, fr.seq_start, fr.seq_end, fr.cm_start, fr.cm_end, fr.evalue_score,
    fr.bit_score, fr.type as alignment_type, fr.truncated, fr.rfam_acc,
    f.rfam_id, f.type as rna_type, rs.description as rfamseq_acc_description
    FROM full_region fr, family f, genome g, rfamseq rs
    WHERE fr.rfamseq_acc=rs.rfamseq_acc
    AND g.ncbi_id=rs.ncbi_id
    AND fr.rfam_acc=f.rfam_acc
    AND fr.is_significant=1
    AND fr.type='seed'
    AND g.upid = '%s'
"""

# -----------------------------CROSS REFERENCES---------------------------

# FAMILIES
# Fetch pdb ids related to a family accession
PDB_IDs_QUERY = """
                SELECT distinct pdb_id
                FROM pdb_full_region
                WHERE rfam_acc='%s'
                AND is_significant=1
                """

# Fetch ncbi ids related to a family accession
NCBI_IDs_QUERY = """
    SELECT tx.ncbi_id, tx.tax_string
    FROM taxonomy tx, full_region fr, rfamseq rs
    WHERE tx.ncbi_id=rs.ncbi_id
    AND fr.rfamseq_acc=rs.rfamseq_acc
    AND fr.is_significant=1
    AND fr.rfam_acc='%s'
    GROUP BY tx.ncbi_id
"""

# Fetch upids related to a family accession
FAMILY_UPIDS = """
<<<<<<< HEAD
    SELECT distinct upid
    FROM genseq gs, full_region fr
    WHERE gs.rfamseq_acc=fr.rfamseq_acc
    AND fr.rfam_acc='%s'
    AND fr.is_significant = 1
    AND gs.version='14.0'
"""
=======
               SELECT distinct upid
               FROM genseq gs, full_region fr
               WHERE gs.rfamseq_acc=fr.rfamseq_acc
               AND fr.rfam_acc='%s'
               AND fr.is_significant = 1
               """
>>>>>>> 53e7bc11

# Fetch clan based on rfam_acc
FAM_CLAN = """
           SELECT clan_acc
           FROM clan_membership
           WHERE rfam_acc='%s'
           """

# CLANS
# Fetch clan members
CLAN_FAMS = """
            SELECT rfam_acc
            from clan_membership
            WHERE clan_acc='%s'
            """

# MOTIFS
MOTIF_FAMS = """
             SELECT distinct rfam_acc
             FROM motif_matches
             WHERE motif_acc='%s'
             """

# GENOMES
GENOME_FAMS = """
<<<<<<< HEAD
    SELECT distinct rfam_acc
    FROM full_region fr, genseq gs
    WHERE fr.rfamseq_acc=gs.rfamseq_acc
    AND fr.is_significant = 1
    AND gs.upid='%s'
    AND gs.version='14.0'
"""
=======
              SELECT distinct rfam_acc
              FROM full_region fr, genseq gs
              WHERE fr.rfamseq_acc=gs.rfamseq_acc
              AND fr.is_significant = 1
              AND gs.upid='%s'
              """
>>>>>>> 53e7bc11

# -------------------------ADDITIONAL FIELDS------------------------------

# count # families associated with clan
NUM_FAMS_CLAN = """
                SELECT count(*) FROM clan_membership
                WHERE clan_acc='%s'
                """

# count # families associated with motif
NUM_FAMS_MOTIF = """
                 SELECT count(*) FROM motif_family_stats
                 WHERE motif_acc='%s'
                 """

COUNT_FULL_REGION = """
<<<<<<< HEAD
    SELECT count(*)
    FROM full_region fr, genseq gs
    WHERE fr.rfamseq_acc = gs.rfamseq_acc
    AND fr.is_significant = 1
    AND fr.type='full'
    AND gs.upid = '%s'
    AND gs.version='14.0'
"""
=======
                    SELECT count(*)
                    FROM full_region fr, genseq gs
                    WHERE fr.rfamseq_acc = gs.rfamseq_acc
                    AND fr.is_significant = 1
                    AND fr.type='full'
                    AND gs.upid = '%s'
                    """

AU_ORCIDS = """
            SELECT orcid
            FROM author au, family_author fa
            WHERE au.author_id=fa.author_id
            AND rfam_acc='%s'
            AND orcid <> ''
            """
>>>>>>> 53e7bc11

# -----------------------------------------------------------------------------

if __name__ == '__main__':
    pass<|MERGE_RESOLUTION|>--- conflicted
+++ resolved
@@ -156,33 +156,25 @@
 
 # Fetch ncbi ids related to a family accession
 NCBI_IDs_QUERY = """
-    SELECT tx.ncbi_id, tx.tax_string
-    FROM taxonomy tx, full_region fr, rfamseq rs
-    WHERE tx.ncbi_id=rs.ncbi_id
-    AND fr.rfamseq_acc=rs.rfamseq_acc
-    AND fr.is_significant=1
-    AND fr.rfam_acc='%s'
-    GROUP BY tx.ncbi_id
-"""
+                 SELECT tx.ncbi_id, tx.tax_string
+                 FROM taxonomy tx, full_region fr, rfamseq rs
+                 WHERE tx.ncbi_id=rs.ncbi_id
+                 AND fr.rfamseq_acc=rs.rfamseq_acc
+                 AND fr.is_significant=1
+                 AND fr.rfam_acc='%s'
+                 GROUP BY tx.ncbi_id
+                 """
 
 # Fetch upids related to a family accession
 FAMILY_UPIDS = """
-<<<<<<< HEAD
-    SELECT distinct upid
-    FROM genseq gs, full_region fr
-    WHERE gs.rfamseq_acc=fr.rfamseq_acc
-    AND fr.rfam_acc='%s'
-    AND fr.is_significant = 1
-    AND gs.version='14.0'
-"""
-=======
                SELECT distinct upid
                FROM genseq gs, full_region fr
                WHERE gs.rfamseq_acc=fr.rfamseq_acc
                AND fr.rfam_acc='%s'
                AND fr.is_significant = 1
+               AND gs.version='14.0'
                """
->>>>>>> 53e7bc11
+
 
 # Fetch clan based on rfam_acc
 FAM_CLAN = """
@@ -208,22 +200,14 @@
 
 # GENOMES
 GENOME_FAMS = """
-<<<<<<< HEAD
-    SELECT distinct rfam_acc
-    FROM full_region fr, genseq gs
-    WHERE fr.rfamseq_acc=gs.rfamseq_acc
-    AND fr.is_significant = 1
-    AND gs.upid='%s'
-    AND gs.version='14.0'
-"""
-=======
               SELECT distinct rfam_acc
               FROM full_region fr, genseq gs
               WHERE fr.rfamseq_acc=gs.rfamseq_acc
               AND fr.is_significant = 1
               AND gs.upid='%s'
+              AND gs.version='14.0'
               """
->>>>>>> 53e7bc11
+
 
 # -------------------------ADDITIONAL FIELDS------------------------------
 
@@ -240,22 +224,13 @@
                  """
 
 COUNT_FULL_REGION = """
-<<<<<<< HEAD
-    SELECT count(*)
-    FROM full_region fr, genseq gs
-    WHERE fr.rfamseq_acc = gs.rfamseq_acc
-    AND fr.is_significant = 1
-    AND fr.type='full'
-    AND gs.upid = '%s'
-    AND gs.version='14.0'
-"""
-=======
                     SELECT count(*)
                     FROM full_region fr, genseq gs
                     WHERE fr.rfamseq_acc = gs.rfamseq_acc
                     AND fr.is_significant = 1
                     AND fr.type='full'
                     AND gs.upid = '%s'
+                    AND gs.version='14.0'
                     """
 
 AU_ORCIDS = """
@@ -265,7 +240,6 @@
             AND rfam_acc='%s'
             AND orcid <> ''
             """
->>>>>>> 53e7bc11
 
 # -----------------------------------------------------------------------------
 
