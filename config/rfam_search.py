--- conflicted
+++ resolved
@@ -124,13 +124,9 @@
     AND gs.rfamseq_acc=rs.rfamseq_acc
     AND fr.rfam_acc=f.rfam_acc
     AND fr.is_significant=1
-    AND fr.type='full'
+    AND fr.type = 'full'
     AND gs.upid = '%s'
-<<<<<<< HEAD
     AND gs.version = '14.0'
-=======
-    AND gs.version='14.0'
->>>>>>> aa0539e7
 """
 
 FULL_REGION_SEEDS = """
@@ -234,11 +230,7 @@
                     AND fr.is_significant = 1
                     AND fr.type='full'
                     AND gs.upid = '%s'
-<<<<<<< HEAD
-                    AND gs.version=14.0
-=======
                     AND gs.version='14.0'
->>>>>>> aa0539e7
                     """
 
 AU_ORCIDS = """
