--- conflicted
+++ resolved
@@ -62,13 +62,6 @@
     stop: int
 
     @classmethod
-<<<<<<< HEAD
-=======
-    def from_range(cls, raw: str) -> ContigInfo:
-        pass
-
-    @classmethod
->>>>>>> 7e968a5e
     def build(cls, raw: str) -> ContigInfo:
         if "-" not in raw:
             raw_start = raw_stop = raw
@@ -248,7 +241,10 @@
     if ncbi_ids and ena_info and contigs:
         wgs_id = ena_info[0].wgs_id
         return WgsSummary(
-            wgs_id=wgs_id, contigs=contigs, sequences=ena_info, ncbi_ids=(ncbi_ids or [])
+            wgs_id=wgs_id,
+            contigs=contigs,
+            sequences=ena_info,
+            ncbi_ids=(ncbi_ids or []),
         )
     else:
-        return None
+        return None