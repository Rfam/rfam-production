--- conflicted
+++ resolved
@@ -4,14 +4,9 @@
 
 Most of these steps use a TSV file as input. This TSV contains the miRBase ID, the Rfam accession number, and the threshold, 
 as per the miRBase vs Rfam Dashboard. 
-<<<<<<< HEAD
+
 e.g. MIPF0000056__mir-148   RF00248 53
 
-Run the miRNA update pipeline to run the process end-to-end. 
-=======
-e.g. MIPF0000056__mir-148,RF00248,53
-
->>>>>>> 90413b5b
 Use the following scripts if you wish to run the processes individually.
 
 Ensure the directories in `mirna_config.py` are as expected.
