--- conflicted
+++ resolved
@@ -7,10 +7,7 @@
 # ---------------------------- Variable initialization ---------------------------
 
 MEMORY = 2000
-<<<<<<< HEAD
 CPU = 4
-=======
->>>>>>> 4f103f1d
 LSF_GROUP = "/family_srch"
 REQUIRED_FILES = ["SEED", "DESC", "species", "outlist", "seedoutlist"]
 
