"""
Copyright [2009-2017] EMBL-European Bioinformatics Institute
Licensed under the Apache License, Version 2.0 (the "License");
you may not use this file except in compliance with the License.
You may obtain a copy of the License at
     http://www.apache.org/licenses/LICENSE-2.0
Unless required by applicable law or agreed to in writing, software
distributed under the License is distributed on an "AS IS" BASIS,
WITHOUT WARRANTIES OR CONDITIONS OF ANY KIND, either express or implied.
See the License for the specific language governing permissions and
limitations under the License.
"""

'''
TO DO: Need to generalize this to make the scripts independent and enable
       connecting to multiple databases simultaneously. Convert this to a class
'''

# ---------------------------------IMPORTS-------------------------------------
import mysql.connector
from mysql.connector import errorcode

from config.rfam_config import RFAMLIVEPUB  # rfam_live on public host
#from config.rfam_config import RFAMLIVE  # rfam_live on curation host
from config.rfam_config import RFAMLIVELOC  # local instance of rfam_live
<<<<<<< HEAD
=======
#from config.rfam_config import XFAMDEV
>>>>>>> 4713a847

from config.rfam_config import XFAMDEV
from config.rfam_config import RFAMLOCAL
from config.rfam_config import RFAMLIVE
from config.rfam_config import RFAMLIVEPUB
from config.rfam_config import RFAMREL
# -----------------------------------------------------------------------------
<<<<<<< HEAD
# need to generalize this to enable DB setting upon implementation
#db_conf = RFAMLOCAL
#db_conf = RFAMLIVEPUB
db_conf = RFAMLIVE
#db_conf = XFAMDEV
#db_conf = RFAMREL
=======
# need to generalize this to enable DB setting upon implementation 
db_conf = RFAMLIVE

>>>>>>> 4713a847
# -----------------------------------------------------------------------------


def connect():
    """
    Connects to a specific database and returns a mysql connection object
    """

    cnx=None
    try:
        cnx = mysql.connector.connect(user=db_conf["user"],
                                      password=db_conf["pwd"],
                                      host=db_conf["host"],
                                      database=db_conf["db"],
                                      port=db_conf["port"])

    except mysql.connector.Error as err:

        if err.errno == errorcode.ER_ACCESS_DENIED_ERROR:
            print "Wrong username or password"

        elif err.errno == errorcode.ER_BAD_DB_ERROR:
            print "Database does not exist"

        else:
            print err

    return cnx

# -----------------------------------------------------------------------------


def disconnect(cnx):
    """
    Closes a database connection

    cnx: MySQL connection object
    """

    try:
        cnx.close()

    except:
        print "Error closing database connection"

# -----------------------------------------------------------------------------<|MERGE_RESOLUTION|>--- conflicted
+++ resolved
@@ -23,10 +23,6 @@
 from config.rfam_config import RFAMLIVEPUB  # rfam_live on public host
 #from config.rfam_config import RFAMLIVE  # rfam_live on curation host
 from config.rfam_config import RFAMLIVELOC  # local instance of rfam_live
-<<<<<<< HEAD
-=======
-#from config.rfam_config import XFAMDEV
->>>>>>> 4713a847
 
 from config.rfam_config import XFAMDEV
 from config.rfam_config import RFAMLOCAL
@@ -34,18 +30,10 @@
 from config.rfam_config import RFAMLIVEPUB
 from config.rfam_config import RFAMREL
 # -----------------------------------------------------------------------------
-<<<<<<< HEAD
-# need to generalize this to enable DB setting upon implementation
-#db_conf = RFAMLOCAL
-#db_conf = RFAMLIVEPUB
-db_conf = RFAMLIVE
-#db_conf = XFAMDEV
-#db_conf = RFAMREL
-=======
+
 # need to generalize this to enable DB setting upon implementation 
 db_conf = RFAMLIVE
 
->>>>>>> 4713a847
 # -----------------------------------------------------------------------------
 
 
