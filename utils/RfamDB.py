--- conflicted
+++ resolved
@@ -11,17 +11,18 @@
 limitations under the License.
 """
 
-'''
-TO DO: Need to generalize this to make the scripts independent and enable
-       connecting to multiple databases simultaneously. Convert this to a class
-'''
+
+ #Todo Need to generalize this to make the scripts independent and enable
+    # connecting to multiple databases simultaneously. Convert this to a class
 
 # ---------------------------------IMPORTS-------------------------------------
+
 import mysql.connector
 from mysql.connector import errorcode
 
-<<<<<<< HEAD
-from config.rfam_config import RFAMLIVEPUB  # rfam_live on public host
+# Todo - NEED TO CLEAN THIS UP
+# NEED TO CLEAN THIS UP AND PROFIDE A WAY
+#from config.rfam_config import RFAMLIVEPUB  # rfam_live on public host
 #from config.rfam_config import RFAMLIVE  # rfam_live on curation host
 from config.rfam_config import RFAMLIVELOC  # local instance of rfam_live
 
@@ -30,11 +31,10 @@
 from config.rfam_config import RFAMLIVE
 #from config.rfam_config import RFAMLIVEPUB
 #from config.rfam_config import RFAMREL
-=======
+
 # RfamLive
 from config.rfam_config import RFAMLIVE
 
->>>>>>> 53e7bc11
 # -----------------------------------------------------------------------------
 
 # need to generalize this to enable DB setting upon implementation 
